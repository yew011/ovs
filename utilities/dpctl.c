/* Copyright (c) 2008 The Board of Trustees of The Leland Stanford
 * Junior University
 * 
 * We are making the OpenFlow specification and associated documentation
 * (Software) available for public use and benefit with the expectation
 * that others will use, modify and enhance the Software and contribute
 * those enhancements back to the community. However, since we would
 * like to make the Software available for broadest use, with as few
 * restrictions as possible permission is hereby granted, free of
 * charge, to any person obtaining a copy of this Software to deal in
 * the Software under the copyrights without restriction, including
 * without limitation the rights to use, copy, modify, merge, publish,
 * distribute, sublicense, and/or sell copies of the Software, and to
 * permit persons to whom the Software is furnished to do so, subject to
 * the following conditions:
 * 
 * The above copyright notice and this permission notice shall be
 * included in all copies or substantial portions of the Software.
 * 
 * THE SOFTWARE IS PROVIDED "AS IS", WITHOUT WARRANTY OF ANY KIND,
 * EXPRESS OR IMPLIED, INCLUDING BUT NOT LIMITED TO THE WARRANTIES OF
 * MERCHANTABILITY, FITNESS FOR A PARTICULAR PURPOSE AND
 * NONINFRINGEMENT.  IN NO EVENT SHALL THE AUTHORS OR COPYRIGHT HOLDERS
 * BE LIABLE FOR ANY CLAIM, DAMAGES OR OTHER LIABILITY, WHETHER IN AN
 * ACTION OF CONTRACT, TORT OR OTHERWISE, ARISING FROM, OUT OF OR IN
 * CONNECTION WITH THE SOFTWARE OR THE USE OR OTHER DEALINGS IN THE
 * SOFTWARE.
 * 
 * The name and trademarks of copyright holder(s) may NOT be used in
 * advertising or publicity pertaining to the Software or any
 * derivatives without specific, written prior permission.
 */

#include <config.h>
#include <arpa/inet.h>
#include <errno.h>
#include <getopt.h>
#include <inttypes.h>
#include <netinet/in.h>
#include <signal.h>
#include <stdarg.h>
#include <stdlib.h>
#include <string.h>
#include <unistd.h>
#include <sys/time.h>

#ifdef HAVE_NETLINK
#include "netdev.h"
#include "netlink.h"
#include "openflow-netlink.h"
#endif

#include "command-line.h"
#include "compiler.h"
#include "dpif.h"
#include "nicira-ext.h"
#include "ofp-print.h"
#include "ofpbuf.h"
#include "openflow.h"
#include "packets.h"
#include "random.h"
#include "socket-util.h"
#include "timeval.h"
#include "util.h"
#include "vconn-ssl.h"
#include "vconn.h"

#include "vlog.h"
#define THIS_MODULE VLM_dpctl

#define DEFAULT_IDLE_TIMEOUT 60
#define MAX_ADD_ACTS 5

#define MOD_PORT_CMD_UP      "up"
#define MOD_PORT_CMD_DOWN    "down"
#define MOD_PORT_CMD_FLOOD   "flood"
#define MOD_PORT_CMD_NOFLOOD "noflood"

struct command {
    const char *name;
    int min_args;
    int max_args;
    void (*handler)(int argc, char *argv[]);
};

static struct command all_commands[];

static void usage(void) NO_RETURN;
static void parse_options(int argc, char *argv[]);

int main(int argc, char *argv[])
{
    struct command *p;

    set_program_name(argv[0]);
    time_init();
    vlog_init();
    parse_options(argc, argv);
    signal(SIGPIPE, SIG_IGN);

    argc -= optind;
    argv += optind;
    if (argc < 1)
        ofp_fatal(0, "missing command name; use --help for help");

    for (p = all_commands; p->name != NULL; p++) {
        if (!strcmp(p->name, argv[0])) {
            int n_arg = argc - 1;
            if (n_arg < p->min_args)
                ofp_fatal(0, "'%s' command requires at least %d arguments",
                          p->name, p->min_args);
            else if (n_arg > p->max_args)
                ofp_fatal(0, "'%s' command takes at most %d arguments",
                          p->name, p->max_args);
            else {
                p->handler(argc, argv);
                exit(0);
            }
        }
    }
    ofp_fatal(0, "unknown command '%s'; use --help for help", argv[0]);

    return 0;
}

static void
parse_options(int argc, char *argv[])
{
    static struct option long_options[] = {
        {"timeout", required_argument, 0, 't'},
        {"verbose", optional_argument, 0, 'v'},
        {"help", no_argument, 0, 'h'},
        {"version", no_argument, 0, 'V'},
        VCONN_SSL_LONG_OPTIONS
        {0, 0, 0, 0},
    };
    char *short_options = long_options_to_short_options(long_options);

    for (;;) {
        unsigned long int timeout;
        int c;

        c = getopt_long(argc, argv, short_options, long_options, NULL);
        if (c == -1) {
            break;
        }

        switch (c) {
        case 't':
            timeout = strtoul(optarg, NULL, 10);
            if (timeout <= 0) {
                ofp_fatal(0, "value %s on -t or --timeout is not at least 1",
                          optarg);
            } else {
                time_alarm(timeout);
            }
            break;

        case 'h':
            usage();

        case 'V':
            printf("%s "VERSION" compiled "__DATE__" "__TIME__"\n", argv[0]);
            exit(EXIT_SUCCESS);

        case 'v':
            vlog_set_verbosity(optarg);
            break;

        VCONN_SSL_OPTION_HANDLERS

        case '?':
            exit(EXIT_FAILURE);

        default:
            abort();
        }
    }
    free(short_options);
}

static void
usage(void)
{
    printf("%s: OpenFlow switch management utility\n"
           "usage: %s [OPTIONS] COMMAND [ARG...]\n"
#ifdef HAVE_NETLINK
           "\nFor local datapaths only:\n"
           "  adddp nl:DP_ID              add a new local datapath DP_ID\n"
           "  deldp nl:DP_ID              delete local datapath DP_ID\n"
           "  addif nl:DP_ID IFACE...     add each IFACE as a port on DP_ID\n"
           "  delif nl:DP_ID IFACE...     delete each IFACE from DP_ID\n"
#endif
           "\nFor local datapaths and remote switches:\n"
           "  show SWITCH                 show basic information\n"
           "  status SWITCH [KEY]         report statistics (about KEY)\n"
           "  dump-desc SWITCH            print switch description\n"
           "  dump-tables SWITCH          print table stats\n"
           "  mod-port SWITCH IFACE ACT   modify port behavior\n"
           "  dump-ports SWITCH           print port statistics\n"
           "  dump-flows SWITCH           print all flow entries\n"
           "  dump-flows SWITCH FLOW      print matching FLOWs\n"
           "  dump-aggregate SWITCH       print aggregate flow statistics\n"
           "  dump-aggregate SWITCH FLOW  print aggregate stats for FLOWs\n"
           "  add-flow SWITCH FLOW        add flow described by FLOW\n"
           "  add-flows SWITCH FILE       add flows from FILE\n"
           "  del-flows SWITCH FLOW       delete matching FLOWs\n"
           "  monitor SWITCH              print packets received from SWITCH\n"
           "\nFor local datapaths, remote switches, and controllers:\n"
           "  probe VCONN                 probe whether VCONN is up\n"
           "  ping VCONN [N]              latency of N-byte echos\n"
           "  benchmark VCONN N COUNT     bandwidth of COUNT N-byte echos\n"
           "where each SWITCH is an active OpenFlow connection method.\n",
           program_name, program_name);
    vconn_usage(true, false);
    printf("\nOptions:\n"
           "  -t, --timeout=SECS          give up after SECS seconds\n"
           "  -v, --verbose=MODULE[:FACILITY[:LEVEL]]  set logging levels\n"
           "  -v, --verbose               set maximum verbosity level\n"
           "  -h, --help                  display this help message\n"
           "  -V, --version               display version information\n");
    exit(EXIT_SUCCESS);
}

static void run(int retval, const char *message, ...)
    PRINTF_FORMAT(2, 3);

static void run(int retval, const char *message, ...)
{
    if (retval) {
        va_list args;

        fprintf(stderr, "%s: ", program_name);
        va_start(args, message);
        vfprintf(stderr, message, args);
        va_end(args);
        if (retval == EOF) {
            fputs(": unexpected end of file\n", stderr);
        } else {
            fprintf(stderr, ": %s\n", strerror(retval));
        }

        exit(EXIT_FAILURE);
    }
}

#ifdef HAVE_NETLINK
/* Netlink-only commands. */

static int if_up(const char *netdev_name)
{
    struct netdev *netdev;
    int retval;

    retval = netdev_open(netdev_name, NETDEV_ETH_TYPE_NONE, &netdev);
    if (!retval) {
        retval = netdev_turn_flags_on(netdev, NETDEV_UP, true);
        netdev_close(netdev);
    }
    return retval;
}

static void open_nl_vconn(const char *name, bool subscribe, struct dpif *dpif)
{
    if (strncmp(name, "nl:", 3)
        || strlen(name) < 4
        || name[strspn(name + 3, "0123456789") + 3]) {
        ofp_fatal(0, "%s: argument is not of the form \"nl:DP_ID\"", name);
    }
    run(dpif_open(atoi(name + 3), subscribe, dpif), "opening datapath");
}

static void do_add_dp(int argc UNUSED, char *argv[])
{
    struct dpif dp;
    open_nl_vconn(argv[1], false, &dp);
    run(dpif_add_dp(&dp), "add_dp");
    dpif_close(&dp);
}

static void do_del_dp(int argc UNUSED, char *argv[])
{
    struct dpif dp;
    open_nl_vconn(argv[1], false, &dp);
    run(dpif_del_dp(&dp), "del_dp");
    dpif_close(&dp);
}

static void add_del_ports(int argc UNUSED, char *argv[],
                          int (*function)(struct dpif *, const char *netdev),
                          const char *operation, const char *preposition)
{
    struct dpif dp;
    bool failure = false;
    int i;

    open_nl_vconn(argv[1], false, &dp);
    for (i = 2; i < argc; i++) {
        int retval = function(&dp, argv[i]);
        if (retval) {
            ofp_error(retval, "failed to %s %s %s %s",
                      operation, argv[i], preposition, argv[1]);
            failure = true;
        }
    }
    dpif_close(&dp);
    if (failure) {
        exit(EXIT_FAILURE);
    }
}

static int ifup_and_add_port(struct dpif *dpif, const char *netdev)
{
    int retval = if_up(netdev);
    return retval ? retval : dpif_add_port(dpif, netdev);
}

static void do_add_port(int argc UNUSED, char *argv[])
{
    add_del_ports(argc, argv, ifup_and_add_port, "add", "to");
}

static void do_del_port(int argc UNUSED, char *argv[])
{
    add_del_ports(argc, argv, dpif_del_port, "remove", "from");
}
<<<<<<< HEAD
=======

static void do_monitor(int argc UNUSED, char *argv[])
{
    struct dpif dp;
    open_nl_vconn(argv[1], true, &dp);
    for (;;) {
        struct ofpbuf *b;
        run(dpif_recv_openflow(&dp, &b, true), "dpif_recv_openflow");
        ofp_print(stderr, b->data, b->size, 2);
        ofpbuf_delete(b);
    }
}
>>>>>>> a3d01200
#endif /* HAVE_NETLINK */

/* Generic commands. */

static void
open_vconn(const char *name, struct vconn **vconnp)
{
    run(vconn_open_block(name, OFP_VERSION, vconnp), "connecting to %s", name);
}

static void *
alloc_stats_request(size_t body_len, uint16_t type, struct ofpbuf **bufferp)
{
    struct ofp_stats_request *rq;
    rq = make_openflow((offsetof(struct ofp_stats_request, body)
                        + body_len), OFPT_STATS_REQUEST, bufferp);
    rq->type = htons(type);
    rq->flags = htons(0);
    return rq->body;
}

static void
send_openflow_buffer(struct vconn *vconn, struct ofpbuf *buffer)
{
    update_openflow_length(buffer);
    run(vconn_send_block(vconn, buffer), "failed to send packet to switch");
}

static void
dump_transaction(const char *vconn_name, struct ofpbuf *request)
{
    struct vconn *vconn;
    struct ofpbuf *reply;

    update_openflow_length(request);
    open_vconn(vconn_name, &vconn);
    run(vconn_transact(vconn, request, &reply), "talking to %s", vconn_name);
    ofp_print(stdout, reply->data, reply->size, 1);
    vconn_close(vconn);
}

static void
dump_trivial_transaction(const char *vconn_name, uint8_t request_type)
{
    struct ofpbuf *request;
    make_openflow(sizeof(struct ofp_header), request_type, &request);
    dump_transaction(vconn_name, request);
}

static void
dump_stats_transaction(const char *vconn_name, struct ofpbuf *request)
{
    uint32_t send_xid = ((struct ofp_header *) request->data)->xid;
    struct vconn *vconn;
    bool done = false;

    open_vconn(vconn_name, &vconn);
    send_openflow_buffer(vconn, request);
    while (!done) {
        uint32_t recv_xid;
        struct ofpbuf *reply;

        run(vconn_recv_block(vconn, &reply), "OpenFlow packet receive failed");
        recv_xid = ((struct ofp_header *) reply->data)->xid;
        if (send_xid == recv_xid) {
            struct ofp_stats_reply *osr;

            ofp_print(stdout, reply->data, reply->size, 1);

            osr = ofpbuf_at(reply, 0, sizeof *osr);
            done = !osr || !(ntohs(osr->flags) & OFPSF_REPLY_MORE);
        } else {
            VLOG_DBG("received reply with xid %08"PRIx32" "
                     "!= expected %08"PRIx32, recv_xid, send_xid);
        }
        ofpbuf_delete(reply);
    }
    vconn_close(vconn);
}

static void
dump_trivial_stats_transaction(const char *vconn_name, uint8_t stats_type)
{
    struct ofpbuf *request;
    alloc_stats_request(0, stats_type, &request);
    dump_stats_transaction(vconn_name, request);
}

static void
do_show(int argc UNUSED, char *argv[])
{
    dump_trivial_transaction(argv[1], OFPT_FEATURES_REQUEST);
    dump_trivial_transaction(argv[1], OFPT_GET_CONFIG_REQUEST);
}

static void
do_status(int argc, char *argv[])
{
<<<<<<< HEAD
    struct nicira_header *request, *reply;
    struct vconn *vconn;
    struct buffer *b;

    request = make_openflow(sizeof *request, OFPT_VENDOR, &b);
    request->vendor_id = htonl(NX_VENDOR_ID);
    request->subtype = htonl(NXT_STATUS_REQUEST);
    if (argc > 2) {
        buffer_put(b, argv[2], strlen(argv[2]));
=======
    struct ofpbuf *request;
    alloc_stats_request(0, OFPST_SWITCH, &request);
    if (argc > 2) {
        ofpbuf_put(request, argv[2], strlen(argv[2]));
>>>>>>> a3d01200
    }
    open_vconn(argv[1], &vconn);
    run(vconn_transact(vconn, b, &b), "talking to %s", argv[1]);
    vconn_close(vconn);

    if (b->size < sizeof *reply) {
        fatal(0, "short reply (%zu bytes)", b->size);
    }
    reply = b->data;
    if (reply->header.type != OFPT_VENDOR
        || reply->vendor_id != ntohl(NX_VENDOR_ID)
        || reply->subtype != ntohl(NXT_STATUS_REPLY)) {
        ofp_print(stderr, b->data, b->size, 2);
        fatal(0, "bad reply");
    }

    fwrite(reply + 1, b->size, 1, stdout);
}

static void
do_dump_desc(int argc, char *argv[])
{
    dump_trivial_stats_transaction(argv[1], OFPST_DESC);
}

static void
do_dump_tables(int argc, char *argv[])
{
    dump_trivial_stats_transaction(argv[1], OFPST_TABLE);
}


static uint32_t
str_to_int(const char *str) 
{
    char *tail;
    uint32_t value;

    errno = 0;
    value = strtoul(str, &tail, 0);
    if (errno == EINVAL || errno == ERANGE || *tail) {
        ofp_fatal(0, "invalid numeric format %s", str);
    }
    return value;
}

static void
str_to_mac(const char *str, uint8_t mac[6]) 
{
    if (sscanf(str, "%"SCNx8":%"SCNx8":%"SCNx8":%"SCNx8":%"SCNx8":%"SCNx8,
               &mac[0], &mac[1], &mac[2], &mac[3], &mac[4], &mac[5]) != 6) {
        ofp_fatal(0, "invalid mac address %s", str);
    }
}

static uint32_t
str_to_ip(const char *str_, uint32_t *ip)
{
    char *str = xstrdup(str_);
    char *save_ptr = NULL;
    const char *name, *netmask;
    struct in_addr in_addr;
    int n_wild, retval;

    name = strtok_r(str, "//", &save_ptr);
    retval = name ? lookup_ip(name, &in_addr) : EINVAL;
    if (retval) {
        ofp_fatal(0, "%s: could not convert to IP address", str);
    }
    *ip = in_addr.s_addr;

    netmask = strtok_r(NULL, "//", &save_ptr);
    if (netmask) {
        uint8_t o[4];
        if (sscanf(netmask, "%"SCNu8".%"SCNu8".%"SCNu8".%"SCNu8,
                   &o[0], &o[1], &o[2], &o[3]) == 4) {
            uint32_t nm = (o[0] << 24) | (o[1] << 16) | (o[2] << 8) | o[3];
            int i;

            /* Find first 1-bit. */
            for (i = 0; i < 32; i++) {
                if (nm & (1u << i)) {
                    break;
                }
            }
            n_wild = i;

            /* Verify that the rest of the bits are 1-bits. */
            for (; i < 32; i++) {
                if (!(nm & (1u << i))) {
                    ofp_fatal(0, "%s: %s is not a valid netmask",
                              str, netmask);
                }
            }
        } else {
            int prefix = atoi(netmask);
            if (prefix <= 0 || prefix > 32) {
                ofp_fatal(0, "%s: network prefix bits not between 1 and 32",
                          str);
            }
            n_wild = 32 - prefix;
        }
    } else {
        n_wild = 0;
    }

    free(str);
    return n_wild;
}

static void
str_to_action(char *str, struct ofp_action *action, int *n_actions) 
{
    uint16_t port;
    int i;
    int max_actions = *n_actions;
    char *act, *arg;
    char *saveptr = NULL;
    
    memset(action, 0, sizeof(*action) * max_actions);
    for (i=0, act = strtok_r(str, ", \t\r\n", &saveptr); 
         i<max_actions && act;
         i++, act = strtok_r(NULL, ", \t\r\n", &saveptr)) 
    {
        port = OFPP_MAX;

        /* Arguments are separated by colons */
        arg = strchr(act, ':');
        if (arg) {
            *arg = '\0';
            arg++;
        } 

        if (!strcasecmp(act, "mod_vlan")) {
            action[i].type = htons(OFPAT_SET_DL_VLAN);

            if (!strcasecmp(arg, "strip")) {
                action[i].arg.vlan_id = htons(OFP_VLAN_NONE);
            } else {
                action[i].arg.vlan_id = htons(str_to_int(arg));
            }
        } else if (!strcasecmp(act, "output")) {
            port = str_to_int(arg);
        } else if (!strcasecmp(act, "TABLE")) {
            port = OFPP_TABLE;
        } else if (!strcasecmp(act, "NORMAL")) {
            port = OFPP_NORMAL;
        } else if (!strcasecmp(act, "FLOOD")) {
            port = OFPP_FLOOD;
        } else if (!strcasecmp(act, "ALL")) {
            port = OFPP_ALL;
        } else if (!strcasecmp(act, "CONTROLLER")) {
            port = OFPP_CONTROLLER;
            if (arg) {
                if (!strcasecmp(arg, "all")) {
                    action[i].arg.output.max_len= htons(0);
                } else {
                    action[i].arg.output.max_len= htons(str_to_int(arg));
                }
            }
        } else if (!strcasecmp(act, "LOCAL")) {
            port = OFPP_LOCAL;
        } else if (strspn(act, "0123456789") == strlen(act)) {
            port = str_to_int(act);
        } else {
            ofp_fatal(0, "Unknown action: %s", act);
        }

        if (port != OFPP_MAX) {
            action[i].type = htons(OFPAT_OUTPUT);
            action[i].arg.output.port = htons(port);
        }
    }

    *n_actions = i;
}

struct protocol {
    const char *name;
    uint16_t dl_type;
    uint8_t nw_proto;
};

static bool
parse_protocol(const char *name, const struct protocol **p_out)
{
    static const struct protocol protocols[] = {
        { "ip", ETH_TYPE_IP },
        { "arp", ETH_TYPE_ARP },
        { "icmp", ETH_TYPE_IP, IP_TYPE_ICMP },
        { "tcp", ETH_TYPE_IP, IP_TYPE_TCP },
        { "udp", ETH_TYPE_IP, IP_TYPE_UDP },
    };
    const struct protocol *p;

    for (p = protocols; p < &protocols[ARRAY_SIZE(protocols)]; p++) {
        if (!strcmp(p->name, name)) {
            *p_out = p;
            return true;
        }
    }
    *p_out = NULL;
    return false;
}

struct field {
    const char *name;
    uint32_t wildcard;
    enum { F_U8, F_U16, F_MAC, F_IP } type;
    size_t offset, shift;
};

static bool
parse_field(const char *name, const struct field **f_out) 
{
#define F_OFS(MEMBER) offsetof(struct ofp_match, MEMBER)
    static const struct field fields[] = { 
        { "in_port", OFPFW_IN_PORT, F_U16, F_OFS(in_port) },
        { "dl_vlan", OFPFW_DL_VLAN, F_U16, F_OFS(dl_vlan) },
        { "dl_src", OFPFW_DL_SRC, F_MAC, F_OFS(dl_src) },
        { "dl_dst", OFPFW_DL_DST, F_MAC, F_OFS(dl_dst) },
        { "dl_type", OFPFW_DL_TYPE, F_U16, F_OFS(dl_type) },
        { "nw_src", OFPFW_NW_SRC_MASK, F_IP,
          F_OFS(nw_src), OFPFW_NW_SRC_SHIFT },
        { "nw_dst", OFPFW_NW_DST_MASK, F_IP,
          F_OFS(nw_dst), OFPFW_NW_DST_SHIFT },
        { "nw_proto", OFPFW_NW_PROTO, F_U8, F_OFS(nw_proto) },
        { "tp_src", OFPFW_TP_SRC, F_U16, F_OFS(tp_src) },
        { "tp_dst", OFPFW_TP_DST, F_U16, F_OFS(tp_dst) },
    };
    const struct field *f;

    for (f = fields; f < &fields[ARRAY_SIZE(fields)]; f++) {
        if (!strcmp(f->name, name)) {
            *f_out = f;
            return true;
        }
    }
    *f_out = NULL;
    return false;
}

static void
str_to_flow(char *string, struct ofp_match *match, 
            struct ofp_action *action, int *n_actions, uint8_t *table_idx, 
            uint16_t *priority, uint16_t *idle_timeout, uint16_t *hard_timeout)
{

    char *name;
    uint32_t wildcards;

    if (table_idx) {
        *table_idx = 0xff;
    }
    if (priority) {
        *priority = OFP_DEFAULT_PRIORITY;
    }
    if (idle_timeout) {
        *idle_timeout = DEFAULT_IDLE_TIMEOUT;
    }
    if (hard_timeout) {
        *hard_timeout = OFP_FLOW_PERMANENT;
    }
    if (action) {
        char *act_str = strstr(string, "action");
        if (!act_str) {
            ofp_fatal(0, "must specify an action");
        }
        *(act_str-1) = '\0';

        act_str = strchr(act_str, '=');
        if (!act_str) {
            ofp_fatal(0, "must specify an action");
        }

        act_str++;

        str_to_action(act_str, action, n_actions);
    }
    memset(match, 0, sizeof *match);
    wildcards = OFPFW_ALL;
    for (name = strtok(string, "=, \t\r\n"); name;
         name = strtok(NULL, "=, \t\r\n")) {
        const struct protocol *p;

        if (parse_protocol(name, &p)) {
            wildcards &= ~OFPFW_DL_TYPE;
            match->dl_type = htons(p->dl_type);
            if (p->nw_proto) {
                wildcards &= ~OFPFW_NW_PROTO;
                match->nw_proto = p->nw_proto;
            }
        } else {
            const struct field *f;
            char *value;

            value = strtok(NULL, ", \t\r\n");
            if (!value) {
                ofp_fatal(0, "field %s missing value", name);
            }
        
            if (table_idx && !strcmp(name, "table")) {
                *table_idx = atoi(value);
            } else if (priority && !strcmp(name, "priority")) {
                *priority = atoi(value);
            } else if (idle_timeout && !strcmp(name, "idle_timeout")) {
                *idle_timeout = atoi(value);
            } else if (hard_timeout && !strcmp(name, "hard_timeout")) {
                *hard_timeout = atoi(value);
            } else if (parse_field(name, &f)) {
                void *data = (char *) match + f->offset;
                if (!strcmp(value, "*") || !strcmp(value, "ANY")) {
                    wildcards |= f->wildcard;
                } else {
                    wildcards &= ~f->wildcard;
                    if (f->type == F_U8) {
                        *(uint8_t *) data = str_to_int(value);
                    } else if (f->type == F_U16) {
                        *(uint16_t *) data = htons(str_to_int(value));
                    } else if (f->type == F_MAC) {
                        str_to_mac(value, data);
                    } else if (f->type == F_IP) {
                        wildcards |= str_to_ip(value, data) << f->shift;
                    } else {
                        NOT_REACHED();
                    }
                }
            } else {
                ofp_fatal(0, "unknown keyword %s", name);
            }
        }
    }
    match->wildcards = htonl(wildcards);
}

static void do_dump_flows(int argc, char *argv[])
{
    struct ofp_flow_stats_request *req;
    struct ofpbuf *request;

    req = alloc_stats_request(sizeof *req, OFPST_FLOW, &request);
    str_to_flow(argc > 2 ? argv[2] : "", &req->match, NULL, 0, 
                &req->table_id, NULL, NULL, NULL);
    memset(req->pad, 0, sizeof req->pad);

    dump_stats_transaction(argv[1], request);
}

static void do_dump_aggregate(int argc, char *argv[])
{
    struct ofp_aggregate_stats_request *req;
    struct ofpbuf *request;

    req = alloc_stats_request(sizeof *req, OFPST_AGGREGATE, &request);
    str_to_flow(argc > 2 ? argv[2] : "", &req->match, NULL, 0,
                &req->table_id, NULL, NULL, NULL);
    memset(req->pad, 0, sizeof req->pad);

    dump_stats_transaction(argv[1], request);
}

static void do_add_flow(int argc, char *argv[])
{
    struct vconn *vconn;
    struct ofpbuf *buffer;
    struct ofp_flow_mod *ofm;
    uint16_t priority, idle_timeout, hard_timeout;
    size_t size;
    int n_actions = MAX_ADD_ACTS;

    open_vconn(argv[1], &vconn);

    /* Parse and send. */
    size = sizeof *ofm + (sizeof ofm->actions[0] * MAX_ADD_ACTS);
    ofm = make_openflow(size, OFPT_FLOW_MOD, &buffer);
    str_to_flow(argv[2], &ofm->match, &ofm->actions[0], &n_actions, 
                NULL, &priority, &idle_timeout, &hard_timeout);
    ofm->command = htons(OFPFC_ADD);
    ofm->idle_timeout = htons(idle_timeout);
    ofm->hard_timeout = htons(hard_timeout);
    ofm->buffer_id = htonl(UINT32_MAX);
    ofm->priority = htons(priority);
    ofm->reserved = htonl(0);

    /* xxx Should we use the ofpbuf library? */
    buffer->size -= (MAX_ADD_ACTS - n_actions) * sizeof ofm->actions[0];

    send_openflow_buffer(vconn, buffer);
    vconn_close(vconn);
}

static void do_add_flows(int argc, char *argv[])
{
    struct vconn *vconn;

    FILE *file;
    char line[1024];

    file = fopen(argv[2], "r");
    if (file == NULL) {
        ofp_fatal(errno, "%s: open", argv[2]);
    }

    open_vconn(argv[1], &vconn);
    while (fgets(line, sizeof line, file)) {
        struct ofpbuf *buffer;
        struct ofp_flow_mod *ofm;
        uint16_t priority, idle_timeout, hard_timeout;
        size_t size;
        int n_actions = MAX_ADD_ACTS;

        char *comment;

        /* Delete comments. */
        comment = strchr(line, '#');
        if (comment) {
            *comment = '\0';
        }

        /* Drop empty lines. */
        if (line[strspn(line, " \t\n")] == '\0') {
            continue;
        }

        /* Parse and send. */
        size = sizeof *ofm + (sizeof ofm->actions[0] * MAX_ADD_ACTS);
        ofm = make_openflow(size, OFPT_FLOW_MOD, &buffer);
        str_to_flow(line, &ofm->match, &ofm->actions[0], &n_actions, 
                    NULL, &priority, &idle_timeout, &hard_timeout);
        ofm->command = htons(OFPFC_ADD);
        ofm->idle_timeout = htons(idle_timeout);
        ofm->hard_timeout = htons(hard_timeout);
        ofm->buffer_id = htonl(UINT32_MAX);
        ofm->priority = htons(priority);
        ofm->reserved = htonl(0);

        /* xxx Should we use the ofpbuf library? */
        buffer->size -= (MAX_ADD_ACTS - n_actions) * sizeof ofm->actions[0];

        send_openflow_buffer(vconn, buffer);
    }
    vconn_close(vconn);
    fclose(file);
}

static void do_del_flows(int argc, char *argv[])
{
    struct vconn *vconn;
    uint16_t priority;

<<<<<<< HEAD
    open_vconn(argv[1], &vconn);
    struct buffer *buffer;
=======
    run(vconn_open_block(argv[1], &vconn), "connecting to %s", argv[1]);
    struct ofpbuf *buffer;
>>>>>>> a3d01200
    struct ofp_flow_mod *ofm;
    size_t size;


    /* Parse and send. */
    size = sizeof *ofm;
    ofm = make_openflow(size, OFPT_FLOW_MOD, &buffer);
    str_to_flow(argc > 2 ? argv[2] : "", &ofm->match, NULL, 0, NULL, 
                &priority, NULL, NULL);
    ofm->command = htons(OFPFC_DELETE);
    ofm->idle_timeout = htons(0);
    ofm->hard_timeout = htons(0);
    ofm->buffer_id = htonl(UINT32_MAX);
    ofm->priority = htons(priority);
    ofm->reserved = htonl(0);

    send_openflow_buffer(vconn, buffer);

    vconn_close(vconn);
}

static void
do_monitor(int argc UNUSED, char *argv[])
{
    struct vconn *vconn;
    const char *name;

    /* If the user specified, e.g., "nl:0", append ":1" to it to ensure that
     * the connection will subscribe to listen for asynchronous messages, such
     * as packet-in messages. */
    if (!strncmp(argv[1], "nl:", 3) && strrchr(argv[1], ':') == &argv[1][2]) {
        name = xasprintf("%s:1", argv[1]);
    } else {
        name = argv[1];
    }
    open_vconn(argv[1], &vconn);
    for (;;) {
        struct buffer *b;
        run(vconn_recv_block(vconn, &b), "vconn_recv");
        ofp_print(stderr, b->data, b->size, 2);
        buffer_delete(b);
    }
}

static void
do_dump_ports(int argc, char *argv[])
{
    dump_trivial_stats_transaction(argv[1], OFPST_PORT);
}

static void
do_probe(int argc, char *argv[])
{
    struct ofpbuf *request;
    struct vconn *vconn;
    struct ofpbuf *reply;

    make_openflow(sizeof(struct ofp_header), OFPT_ECHO_REQUEST, &request);
    open_vconn(argv[1], &vconn);
    run(vconn_transact(vconn, request, &reply), "talking to %s", argv[1]);
    if (reply->size != request->size) {
        ofp_fatal(0, "reply does not match request");
    }
    ofpbuf_delete(reply);
    vconn_close(vconn);
}

static void
do_mod_port(int argc, char *argv[])
{
    struct ofpbuf *request, *reply;
    struct ofp_switch_features *osf;
    struct ofp_port_mod *opm;
    struct vconn *vconn;
    char *endptr;
    int n_ports;
    int port_idx;
    int port_no;
    

    /* Check if the argument is a port index.  Otherwise, treat it as
     * the port name. */
    port_no = strtol(argv[2], &endptr, 10);
    if (port_no == 0 && endptr == argv[2]) {
        port_no = -1;
    }

    /* Send a "Features Request" to get the information we need in order 
     * to modify the port. */
    make_openflow(sizeof(struct ofp_header), OFPT_FEATURES_REQUEST, &request);
    open_vconn(argv[1], &vconn);
    run(vconn_transact(vconn, request, &reply), "talking to %s", argv[1]);

    osf = reply->data;
    n_ports = (reply->size - sizeof *osf) / sizeof *osf->ports;

    for (port_idx = 0; port_idx < n_ports; port_idx++) {
        if (port_no != -1) {
            /* Check argument as a port index */
            if (osf->ports[port_idx].port_no == htons(port_no)) {
                break;
            }
        } else {
            /* Check argument as an interface name */
            if (!strncmp((char *)osf->ports[port_idx].name, argv[2], 
                        sizeof osf->ports[0].name)) {
                break;
            }

        }
    }
    if (port_idx == n_ports) {
        ofp_fatal(0, "couldn't find monitored port: %s", argv[2]);
    }

    opm = make_openflow(sizeof(struct ofp_port_mod), OFPT_PORT_MOD, &request);
    memcpy(&opm->desc, &osf->ports[port_idx], sizeof osf->ports[0]);
    opm->mask = 0;
    opm->desc.flags = 0;

    printf("modifying port: %s\n", osf->ports[port_idx].name);

    if (!strncasecmp(argv[3], MOD_PORT_CMD_UP, sizeof MOD_PORT_CMD_UP)) {
        opm->mask |= htonl(OFPPFL_PORT_DOWN);
    } else if (!strncasecmp(argv[3], MOD_PORT_CMD_DOWN, 
                sizeof MOD_PORT_CMD_DOWN)) {
        opm->mask |= htonl(OFPPFL_PORT_DOWN);
        opm->desc.flags |= htonl(OFPPFL_PORT_DOWN);
    } else if (!strncasecmp(argv[3], MOD_PORT_CMD_FLOOD, 
                sizeof MOD_PORT_CMD_FLOOD)) {
        opm->mask |= htonl(OFPPFL_NO_FLOOD);
    } else if (!strncasecmp(argv[3], MOD_PORT_CMD_NOFLOOD, 
                sizeof MOD_PORT_CMD_NOFLOOD)) {
        opm->mask |= htonl(OFPPFL_NO_FLOOD);
        opm->desc.flags |= htonl(OFPPFL_NO_FLOOD);
    } else {
        ofp_fatal(0, "unknown mod-port command '%s'", argv[3]);
    }

    send_openflow_buffer(vconn, request);

    ofpbuf_delete(reply);
    vconn_close(vconn);
}

static void
do_ping(int argc, char *argv[])
{
    size_t max_payload = 65535 - sizeof(struct ofp_header);
    unsigned int payload;
    struct vconn *vconn;
    int i;

    payload = argc > 2 ? atoi(argv[2]) : 64;
    if (payload > max_payload) {
        ofp_fatal(0, "payload must be between 0 and %zu bytes", max_payload);
    }

    open_vconn(argv[1], &vconn);
    for (i = 0; i < 10; i++) {
        struct timeval start, end;
        struct ofpbuf *request, *reply;
        struct ofp_header *rq_hdr, *rpy_hdr;

        rq_hdr = make_openflow(sizeof(struct ofp_header) + payload,
                               OFPT_ECHO_REQUEST, &request);
        random_bytes(rq_hdr + 1, payload);

        gettimeofday(&start, NULL);
        run(vconn_transact(vconn, ofpbuf_clone(request), &reply), "transact");
        gettimeofday(&end, NULL);

        rpy_hdr = reply->data;
        if (reply->size != request->size
            || memcmp(rpy_hdr + 1, rq_hdr + 1, payload)
            || rpy_hdr->xid != rq_hdr->xid
            || rpy_hdr->type != OFPT_ECHO_REPLY) {
            printf("Reply does not match request.  Request:\n");
            ofp_print(stdout, request, request->size, 2);
            printf("Reply:\n");
            ofp_print(stdout, reply, reply->size, 2);
        }
        printf("%d bytes from %s: xid=%08"PRIx32" time=%.1f ms\n",
               reply->size - sizeof *rpy_hdr, argv[1], rpy_hdr->xid,
                   (1000*(double)(end.tv_sec - start.tv_sec))
                   + (.001*(end.tv_usec - start.tv_usec)));
        ofpbuf_delete(request);
        ofpbuf_delete(reply);
    }
    vconn_close(vconn);
}

static void
do_benchmark(int argc, char *argv[])
{
    size_t max_payload = 65535 - sizeof(struct ofp_header);
    struct timeval start, end;
    unsigned int payload_size, message_size;
    struct vconn *vconn;
    double duration;
    int count;
    int i;

    payload_size = atoi(argv[2]);
    if (payload_size > max_payload) {
        ofp_fatal(0, "payload must be between 0 and %zu bytes", max_payload);
    }
    message_size = sizeof(struct ofp_header) + payload_size;

    count = atoi(argv[3]);

    printf("Sending %d packets * %u bytes (with header) = %u bytes total\n",
           count, message_size, count * message_size);

    open_vconn(argv[1], &vconn);
    gettimeofday(&start, NULL);
    for (i = 0; i < count; i++) {
        struct ofpbuf *request, *reply;
        struct ofp_header *rq_hdr;

        rq_hdr = make_openflow(message_size, OFPT_ECHO_REQUEST, &request);
        memset(rq_hdr + 1, 0, payload_size);
        run(vconn_transact(vconn, request, &reply), "transact");
        ofpbuf_delete(reply);
    }
    gettimeofday(&end, NULL);
    vconn_close(vconn);

    duration = ((1000*(double)(end.tv_sec - start.tv_sec))
                + (.001*(end.tv_usec - start.tv_usec)));
    printf("Finished in %.1f ms (%.0f packets/s) (%.0f bytes/s)\n",
           duration, count / (duration / 1000.0),
           count * message_size / (duration / 1000.0));
}

static void do_help(int argc UNUSED, char *argv[] UNUSED)
{
    usage();
}

static struct command all_commands[] = {
#ifdef HAVE_NETLINK
    { "adddp", 1, 1, do_add_dp },
    { "deldp", 1, 1, do_del_dp },
    { "addif", 2, INT_MAX, do_add_port },
    { "delif", 2, INT_MAX, do_del_port },
#endif

    { "show", 1, 1, do_show },
    { "status", 1, 2, do_status },

    { "help", 0, INT_MAX, do_help },
    { "monitor", 1, 1, do_monitor },
    { "dump-desc", 1, 1, do_dump_desc },
    { "dump-tables", 1, 1, do_dump_tables },
    { "dump-flows", 1, 2, do_dump_flows },
    { "dump-aggregate", 1, 2, do_dump_aggregate },
    { "add-flow", 2, 2, do_add_flow },
    { "add-flows", 2, 2, do_add_flows },
    { "del-flows", 1, 2, do_del_flows },
    { "dump-ports", 1, 1, do_dump_ports },
    { "mod-port", 3, 3, do_mod_port },
    { "probe", 1, 1, do_probe },
    { "ping", 1, 2, do_ping },
    { "benchmark", 3, 3, do_benchmark },
    { NULL, 0, 0, NULL },
};<|MERGE_RESOLUTION|>--- conflicted
+++ resolved
@@ -325,21 +325,6 @@
 {
     add_del_ports(argc, argv, dpif_del_port, "remove", "from");
 }
-<<<<<<< HEAD
-=======
-
-static void do_monitor(int argc UNUSED, char *argv[])
-{
-    struct dpif dp;
-    open_nl_vconn(argv[1], true, &dp);
-    for (;;) {
-        struct ofpbuf *b;
-        run(dpif_recv_openflow(&dp, &b, true), "dpif_recv_openflow");
-        ofp_print(stderr, b->data, b->size, 2);
-        ofpbuf_delete(b);
-    }
-}
->>>>>>> a3d01200
 #endif /* HAVE_NETLINK */
  
@@ -439,36 +424,29 @@
 static void
 do_status(int argc, char *argv[])
 {
-<<<<<<< HEAD
     struct nicira_header *request, *reply;
     struct vconn *vconn;
-    struct buffer *b;
+    struct ofpbuf *b;
 
     request = make_openflow(sizeof *request, OFPT_VENDOR, &b);
     request->vendor_id = htonl(NX_VENDOR_ID);
     request->subtype = htonl(NXT_STATUS_REQUEST);
     if (argc > 2) {
-        buffer_put(b, argv[2], strlen(argv[2]));
-=======
-    struct ofpbuf *request;
-    alloc_stats_request(0, OFPST_SWITCH, &request);
-    if (argc > 2) {
-        ofpbuf_put(request, argv[2], strlen(argv[2]));
->>>>>>> a3d01200
+        ofpbuf_put(b, argv[2], strlen(argv[2]));
     }
     open_vconn(argv[1], &vconn);
     run(vconn_transact(vconn, b, &b), "talking to %s", argv[1]);
     vconn_close(vconn);
 
     if (b->size < sizeof *reply) {
-        fatal(0, "short reply (%zu bytes)", b->size);
+        ofp_fatal(0, "short reply (%zu bytes)", b->size);
     }
     reply = b->data;
     if (reply->header.type != OFPT_VENDOR
         || reply->vendor_id != ntohl(NX_VENDOR_ID)
         || reply->subtype != ntohl(NXT_STATUS_REPLY)) {
         ofp_print(stderr, b->data, b->size, 2);
-        fatal(0, "bad reply");
+        ofp_fatal(0, "bad reply");
     }
 
     fwrite(reply + 1, b->size, 1, stdout);
@@ -905,13 +883,8 @@
     struct vconn *vconn;
     uint16_t priority;
 
-<<<<<<< HEAD
     open_vconn(argv[1], &vconn);
-    struct buffer *buffer;
-=======
-    run(vconn_open_block(argv[1], &vconn), "connecting to %s", argv[1]);
     struct ofpbuf *buffer;
->>>>>>> a3d01200
     struct ofp_flow_mod *ofm;
     size_t size;
 
@@ -949,10 +922,10 @@
     }
     open_vconn(argv[1], &vconn);
     for (;;) {
-        struct buffer *b;
+        struct ofpbuf *b;
         run(vconn_recv_block(vconn, &b), "vconn_recv");
         ofp_print(stderr, b->data, b->size, 2);
-        buffer_delete(b);
+        ofpbuf_delete(b);
     }
 }
 
