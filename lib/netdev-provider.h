/*
 * Copyright (c) 2009, 2010 Nicira Networks.
 *
 * Licensed under the Apache License, Version 2.0 (the "License");
 * you may not use this file except in compliance with the License.
 * You may obtain a copy of the License at:
 *
 *     http://www.apache.org/licenses/LICENSE-2.0
 *
 * Unless required by applicable law or agreed to in writing, software
 * distributed under the License is distributed on an "AS IS" BASIS,
 * WITHOUT WARRANTIES OR CONDITIONS OF ANY KIND, either express or implied.
 * See the License for the specific language governing permissions and
 * limitations under the License.
 */

#ifndef NETDEV_PROVIDER_H
#define NETDEV_PROVIDER_H 1

/* Generic interface to network devices. */

#include <assert.h>

#include "netdev.h"
#include "list.h"
#include "shash.h"

<<<<<<< HEAD
struct arg {
    char *key;
    char *value;
};

/* A network device (e.g. an Ethernet device).
 *
 * This structure should be treated as opaque by network device
 * implementations. */
struct netdev_dev {
    char *name;                         /* Name of network device. */
    const struct netdev_class *class;   /* Functions to control this device. */
    int ref_cnt;                        /* Times this devices was opened. */
    struct shash_node *node;            /* Pointer to element in global map. */
    struct arg *args;                   /* Argument list from last config. */
    int n_args;                         /* Number of arguments in 'args'. */
};

void netdev_dev_init(struct netdev_dev *, const char *name,
                     const struct netdev_class *);
void netdev_dev_uninit(struct netdev_dev *, bool destroy);
const char *netdev_dev_get_type(const struct netdev_dev *);
const char *netdev_dev_get_name(const struct netdev_dev *);
struct netdev_dev *netdev_dev_from_name(const char *name);
void netdev_dev_get_devices(const struct netdev_class *,
                            struct shash *device_list);

static inline void netdev_dev_assert_class(const struct netdev_dev *netdev_dev,
                                           const struct netdev_class *class)
{
    assert(netdev_dev->class == class);
=======
#ifdef  __cplusplus
extern "C" {
#endif

/* A network device object that was created through the netdev_create()
 * call.
 *
 * This structure should be treated as opaque by network device
 * implementations. */
struct netdev_obj {
    const struct netdev_class *netdev_class;
    int ref_cnt;
    bool created;                    /* Was netdev_create() called? */
};

void netdev_obj_init(struct netdev_obj *, const char *name,
                     const struct netdev_class *, bool created);
static inline void netdev_obj_assert_class(const struct netdev_obj *netdev_obj,
                                           const struct netdev_class *class_)
{
    assert(netdev_obj->netdev_class == class_);
>>>>>>> 5819a7cd
}

/* A instance of an open network device.
 *
 * This structure should be treated as opaque by network device
 * implementations. */
struct netdev {
<<<<<<< HEAD
    struct netdev_dev *netdev_dev;   /* Parent netdev_dev. */
    struct list node;                /* Element in global list. */
=======
    const struct netdev_class *netdev_class;
    char *name;                      /* e.g. "eth0" */
>>>>>>> 5819a7cd

    enum netdev_flags save_flags;    /* Initial device flags. */
    enum netdev_flags changed_flags; /* Flags that we changed. */
};

void netdev_init(struct netdev *, struct netdev_dev *);
void netdev_uninit(struct netdev *, bool close);
struct netdev_dev *netdev_get_dev(const struct netdev *);

static inline void netdev_assert_class(const struct netdev *netdev,
                                       const struct netdev_class *netdev_class)
{
<<<<<<< HEAD
    netdev_dev_assert_class(netdev_get_dev(netdev), class);
=======
    assert(netdev->netdev_class == netdev_class);
>>>>>>> 5819a7cd
}

/* A network device notifier.
 *
 * Network device implementations should use netdev_notifier_init() to
 * initialize this structure, but they may freely read its members after
 * initialization. */
struct netdev_notifier {
    struct netdev *netdev;
    void (*cb)(struct netdev_notifier *);
    void *aux;
};
void netdev_notifier_init(struct netdev_notifier *, struct netdev *,
                          void (*cb)(struct netdev_notifier *), void *aux);

/* Network device class structure, to be defined by each implementation of a
 * network device.
 *
 * These functions return 0 if successful or a positive errno value on failure,
 * except where otherwise noted. */
struct netdev_class {
    /* Type of netdevs in this class, e.g. "system", "tap", "gre", etc.
     *
     * One of the providers should supply a "system" type, since this is
     * the type assumed if no type is specified when opening a netdev.
     * The "system" type corresponds to an existing network device on
     * the system. */
    const char *type;

    /* Called when the netdev provider is registered, typically at program
     * startup.  Returning an error from this function will prevent any network
     * device in this class from being opened.
     *
     * This function may be set to null if a network device class needs no
     * initialization at registration time. */
    int (*init)(void);

    /* Performs periodic work needed by netdevs of this class.  May be null if
     * no periodic work is necessary. */
    void (*run)(void);

    /* Arranges for poll_block() to wake up if the "run" member function needs
     * to be called.  May be null if nothing is needed here. */
    void (*wait)(void);

    /* Attempts to create a network device of 'type' with 'name'.
     * 'type' corresponds to the 'type' field used in the netdev_class
     * structure. On success sets 'netdev_devp' to the newly created device. */
    int (*create)(const char *name, const char *type, const struct shash *args,
                  struct netdev_dev **netdev_devp);

    /* Destroys 'netdev_dev'.
     *
     * Netdev devices maintain a reference count that is incremented on
     * netdev_open() and decremented on netdev_close().  If 'netdev_dev'
     * has a non-zero reference count, then this function will not be
     * called. */
    void (*destroy)(struct netdev_dev *netdev_dev);

    /* Reconfigures the device 'netdev_dev' with 'args'.
     *
     * If this netdev class does not support reconfiguring a netdev
     * device, this may be a null pointer.
     */
    int (*reconfigure)(struct netdev_dev *netdev_dev, const struct shash *args);

    /* Attempts to open a network device.  On success, sets 'netdevp'
     * to the new network device.
     *
     * 'ethertype' may be a 16-bit Ethernet protocol value in host byte order
     * to capture frames of that type received on the device.  It may also be
     * one of the 'enum netdev_pseudo_ethertype' values to receive frames in
     * one of those categories. */
    int (*open)(struct netdev_dev *netdev_dev, int ethertype,
                struct netdev **netdevp);

    /* Closes 'netdev'. */
    void (*close)(struct netdev *netdev);

    /* Enumerates the names of all network devices of this class.
     *
     * The caller has already initialized 'all_names' and might already have
     * added some names to it.  This function should not disturb any existing
     * names in 'all_names'.
     *
     * If this netdev class does not support enumeration, this may be a null
     * pointer. */
    int (*enumerate)(struct svec *all_names);

    /* Attempts to receive a packet from 'netdev' into the 'size' bytes in
     * 'buffer'.  If successful, returns the number of bytes in the received
     * packet, otherwise a negative errno value.  Returns -EAGAIN immediately
     * if no packet is ready to be received. */
    int (*recv)(struct netdev *netdev, void *buffer, size_t size);

    /* Registers with the poll loop to wake up from the next call to
     * poll_block() when a packet is ready to be received with netdev_recv() on
     * 'netdev'. */
    void (*recv_wait)(struct netdev *netdev);

    /* Discards all packets waiting to be received from 'netdev'. */
    int (*drain)(struct netdev *netdev);

    /* Sends the 'size'-byte packet in 'buffer' on 'netdev'.  Returns 0 if
     * successful, otherwise a positive errno value.  Returns EAGAIN without
     * blocking if the packet cannot be queued immediately.  Returns EMSGSIZE
     * if a partial packet was transmitted or if the packet is too big or too
     * small to transmit on the device.
     *
     * The caller retains ownership of 'buffer' in all cases.
     *
     * The network device is expected to maintain a packet transmission queue,
     * so that the caller does not ordinarily have to do additional queuing of
     * packets. */
    int (*send)(struct netdev *netdev, const void *buffer, size_t size);

    /* Registers with the poll loop to wake up from the next call to
     * poll_block() when the packet transmission queue for 'netdev' has
     * sufficient room to transmit a packet with netdev_send().
     *
     * The network device is expected to maintain a packet transmission queue,
     * so that the caller does not ordinarily have to do additional queuing of
     * packets.  Thus, this function is unlikely to ever be useful. */
    void (*send_wait)(struct netdev *netdev);

    /* Sets 'netdev''s Ethernet address to 'mac' */
    int (*set_etheraddr)(struct netdev *netdev, const uint8_t mac[6]);

    /* Retrieves 'netdev''s Ethernet address into 'mac'. */
    int (*get_etheraddr)(const struct netdev *netdev, uint8_t mac[6]);

    /* Retrieves 'netdev''s MTU into '*mtup'.
     *
     * The MTU is the maximum size of transmitted (and received) packets, in
     * bytes, not including the hardware header; thus, this is typically 1500
     * bytes for Ethernet devices.*/
    int (*get_mtu)(const struct netdev *netdev, int *mtup);

    /* Returns the ifindex of 'netdev', if successful, as a positive number.
     * On failure, returns a negative errno value.
     *
     * The desired semantics of the ifindex value are a combination of those
     * specified by POSIX for if_nametoindex() and by SNMP for ifIndex.  An
     * ifindex value should be unique within a host and remain stable at least
     * until reboot.  SNMP says an ifindex "ranges between 1 and the value of
     * ifNumber" but many systems do not follow this rule anyhow. */
    int (*get_ifindex)(const struct netdev *netdev);

    /* Sets 'carrier' to true if carrier is active (link light is on) on
     * 'netdev'. */
    int (*get_carrier)(const struct netdev *netdev, bool *carrier);

    /* Retrieves current device stats for 'netdev' into 'stats'.
     *
     * A network device that supports some statistics but not others, it should
     * set the values of the unsupported statistics to all-1-bits
     * (UINT64_MAX). */
    int (*get_stats)(const struct netdev *netdev, struct netdev_stats *);

    /* Stores the features supported by 'netdev' into each of '*current',
     * '*advertised', '*supported', and '*peer'.  Each value is a bitmap of
     * "enum ofp_port_features" bits, in host byte order. */
    int (*get_features)(struct netdev *netdev,
                        uint32_t *current, uint32_t *advertised,
                        uint32_t *supported, uint32_t *peer);

    /* Set the features advertised by 'netdev' to 'advertise', which is a
     * bitmap of "enum ofp_port_features" bits, in host byte order.
     *
     * This function may be set to null for a network device that does not
     * support configuring advertisements. */
    int (*set_advertisements)(struct netdev *netdev, uint32_t advertise);

    /* If 'netdev' is a VLAN network device (e.g. one created with vconfig(8)),
     * sets '*vlan_vid' to the VLAN VID associated with that device and returns
     * 0.
     *
     * Returns ENOENT if 'netdev' is a network device that is not a
     * VLAN device.
     *
     * This function should be set to null if it doesn't make any sense for
     * your network device (it probably doesn't). */
    int (*get_vlan_vid)(const struct netdev *netdev, int *vlan_vid);

    /* Attempts to set input rate limiting (policing) policy, such that up to
     * 'kbits_rate' kbps of traffic is accepted, with a maximum accumulative
     * burst size of 'kbits' kb.
     *
     * This function may be set to null if policing is not supported. */
    int (*set_policing)(struct netdev *netdev, unsigned int kbits_rate,
                        unsigned int kbits_burst);

    /* If 'netdev' has an assigned IPv4 address, sets '*address' to that
     * address and '*netmask' to the associated netmask.
     *
     * The following error values have well-defined meanings:
     *
     *   - EADDRNOTAVAIL: 'netdev' has no assigned IPv4 address.
     *
     *   - EOPNOTSUPP: No IPv4 network stack attached to 'netdev'.
     *
     * This function may be set to null if it would always return EOPNOTSUPP
     * anyhow. */
    int (*get_in4)(const struct netdev *netdev, struct in_addr *address,
                   struct in_addr *netmask);

    /* Assigns 'addr' as 'netdev''s IPv4 address and 'mask' as its netmask.  If
     * 'addr' is INADDR_ANY, 'netdev''s IPv4 address is cleared.
     *
     * This function may be set to null if it would always return EOPNOTSUPP
     * anyhow. */
    int (*set_in4)(struct netdev *netdev, struct in_addr addr,
                   struct in_addr mask);

    /* If 'netdev' has an assigned IPv6 address, sets '*in6' to that address.
     *
     * The following error values have well-defined meanings:
     *
     *   - EADDRNOTAVAIL: 'netdev' has no assigned IPv6 address.
     *
     *   - EOPNOTSUPP: No IPv6 network stack attached to 'netdev'.
     *
     * This function may be set to null if it would always return EOPNOTSUPP
     * anyhow. */
    int (*get_in6)(const struct netdev *netdev, struct in6_addr *in6);

    /* Adds 'router' as a default IP gateway for the TCP/IP stack that
     * corresponds to 'netdev'.
     *
     * This function may be set to null if it would always return EOPNOTSUPP
     * anyhow. */
    int (*add_router)(struct netdev *netdev, struct in_addr router);

    /* Looks up the next hop for 'host'.  If succesful, stores the next hop
     * gateway's address (0 if 'host' is on a directly connected network) in
     * '*next_hop' and a copy of the name of the device to reach 'host' in
     * '*netdev_name', and returns 0.  The caller is responsible for freeing
     * '*netdev_name' (by calling free()).
     *
     * This function may be set to null if it would always return EOPNOTSUPP
     * anyhow. */
    int (*get_next_hop)(const struct in_addr *host, struct in_addr *next_hop,
                        char **netdev_name);

    /* Looks up the ARP table entry for 'ip' on 'netdev' and stores the
     * corresponding MAC address in 'mac'.  A return value of ENXIO, in
     * particular, indicates that there is no ARP table entry for 'ip' on
     * 'netdev'.
     *
     * This function may be set to null if it would always return EOPNOTSUPP
     * anyhow. */
    int (*arp_lookup)(const struct netdev *netdev, uint32_t ip, uint8_t mac[6]);

    /* Retrieves the current set of flags on 'netdev' into '*old_flags'.
     * Then, turns off the flags that are set to 1 in 'off' and turns on the
     * flags that are set to 1 in 'on'.  (No bit will be set to 1 in both 'off'
     * and 'on'; that is, off & on == 0.)
     *
     * This function may be invoked from a signal handler.  Therefore, it
     * should not do anything that is not signal-safe (such as logging). */
    int (*update_flags)(struct netdev *netdev, enum netdev_flags off,
                        enum netdev_flags on, enum netdev_flags *old_flags);

    /* Arranges for 'cb' to be called whenever one of the attributes of
     * 'netdev' changes and sets '*notifierp' to a newly created
     * netdev_notifier that represents this arrangement.  The created notifier
     * will have its 'netdev', 'cb', and 'aux' members set to the values of the
     * corresponding parameters. */
    int (*poll_add)(struct netdev *netdev,
                    void (*cb)(struct netdev_notifier *notifier), void *aux,
                    struct netdev_notifier **notifierp);

    /* Cancels poll notification for 'notifier'. */
    void (*poll_remove)(struct netdev_notifier *notifier);
};

extern const struct netdev_class netdev_linux_class;
extern const struct netdev_class netdev_tap_class;
extern const struct netdev_class netdev_gre_class;

#ifdef  __cplusplus
}
#endif

#endif /* netdev.h */<|MERGE_RESOLUTION|>--- conflicted
+++ resolved
@@ -25,7 +25,10 @@
 #include "list.h"
 #include "shash.h"
 
-<<<<<<< HEAD
+#ifdef  __cplusplus
+extern "C" {
+#endif
+
 struct arg {
     char *key;
     char *value;
@@ -37,7 +40,8 @@
  * implementations. */
 struct netdev_dev {
     char *name;                         /* Name of network device. */
-    const struct netdev_class *class;   /* Functions to control this device. */
+    const struct netdev_class *netdev_class; /* Functions to control 
+                                                this device. */
     int ref_cnt;                        /* Times this devices was opened. */
     struct shash_node *node;            /* Pointer to element in global map. */
     struct arg *args;                   /* Argument list from last config. */
@@ -54,32 +58,9 @@
                             struct shash *device_list);
 
 static inline void netdev_dev_assert_class(const struct netdev_dev *netdev_dev,
-                                           const struct netdev_class *class)
-{
-    assert(netdev_dev->class == class);
-=======
-#ifdef  __cplusplus
-extern "C" {
-#endif
-
-/* A network device object that was created through the netdev_create()
- * call.
- *
- * This structure should be treated as opaque by network device
- * implementations. */
-struct netdev_obj {
-    const struct netdev_class *netdev_class;
-    int ref_cnt;
-    bool created;                    /* Was netdev_create() called? */
-};
-
-void netdev_obj_init(struct netdev_obj *, const char *name,
-                     const struct netdev_class *, bool created);
-static inline void netdev_obj_assert_class(const struct netdev_obj *netdev_obj,
                                            const struct netdev_class *class_)
 {
-    assert(netdev_obj->netdev_class == class_);
->>>>>>> 5819a7cd
+    assert(netdev_dev->netdev_class == class_);
 }
 
 /* A instance of an open network device.
@@ -87,13 +68,8 @@
  * This structure should be treated as opaque by network device
  * implementations. */
 struct netdev {
-<<<<<<< HEAD
     struct netdev_dev *netdev_dev;   /* Parent netdev_dev. */
     struct list node;                /* Element in global list. */
-=======
-    const struct netdev_class *netdev_class;
-    char *name;                      /* e.g. "eth0" */
->>>>>>> 5819a7cd
 
     enum netdev_flags save_flags;    /* Initial device flags. */
     enum netdev_flags changed_flags; /* Flags that we changed. */
@@ -106,11 +82,7 @@
 static inline void netdev_assert_class(const struct netdev *netdev,
                                        const struct netdev_class *netdev_class)
 {
-<<<<<<< HEAD
-    netdev_dev_assert_class(netdev_get_dev(netdev), class);
-=======
-    assert(netdev->netdev_class == netdev_class);
->>>>>>> 5819a7cd
+    netdev_dev_assert_class(netdev_get_dev(netdev), netdev_class);
 }
 
 /* A network device notifier.
